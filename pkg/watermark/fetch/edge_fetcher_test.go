--- conflicted
+++ resolved
@@ -25,12 +25,6 @@
 	"time"
 
 	"github.com/nats-io/nats.go"
-<<<<<<< HEAD
-	natstest "github.com/numaproj/numaflow/pkg/shared/clients/nats/test"
-	"github.com/numaproj/numaflow/pkg/watermark/store/inmem"
-	"github.com/numaproj/numaflow/pkg/watermark/store/jetstream"
-=======
->>>>>>> 1791d3b3
 	"github.com/stretchr/testify/assert"
 	"go.uber.org/zap/zaptest"
 
@@ -81,15 +75,6 @@
 	)
 
 	for _, watermark := range pod0Timeline {
-<<<<<<< HEAD
-		testPod0.OffsetTimeline().Put(watermark)
-	}
-	for _, watermark := range pod1Timeline {
-		testPod1.OffsetTimeline().Put(watermark)
-	}
-	for _, watermark := range pod2Timeline {
-		testPod2.OffsetTimeline().Put(watermark)
-=======
 		testPod0.GetOffsetTimeline().Put(watermark)
 	}
 	for _, watermark := range pod1Timeline {
@@ -97,7 +82,6 @@
 	}
 	for _, watermark := range pod2Timeline {
 		testPod2.GetOffsetTimeline().Put(watermark)
->>>>>>> 1791d3b3
 	}
 	processorManager.AddProcessor("testPod0", testPod0)
 	processorManager.AddProcessor("testPod1", testPod1)
@@ -247,15 +231,6 @@
 	)
 
 	for _, watermark := range pod0Timeline {
-<<<<<<< HEAD
-		testPod0.OffsetTimeline().Put(watermark)
-	}
-	for _, watermark := range pod1Timeline {
-		testPod1.OffsetTimeline().Put(watermark)
-	}
-	for _, watermark := range pod2Timeline {
-		testPod2.OffsetTimeline().Put(watermark)
-=======
 		testPod0.GetOffsetTimeline().Put(watermark)
 	}
 	for _, watermark := range pod1Timeline {
@@ -263,7 +238,6 @@
 	}
 	for _, watermark := range pod2Timeline {
 		testPod2.GetOffsetTimeline().Put(watermark)
->>>>>>> 1791d3b3
 	}
 	processorManager1.AddProcessor("testPod0", testPod0)
 	processorManager1.AddProcessor("testPod1", testPod1)
@@ -299,15 +273,6 @@
 	)
 
 	for _, watermark := range pod0Timeline {
-<<<<<<< HEAD
-		testPod0.OffsetTimeline().Put(watermark)
-	}
-	for _, watermark := range pod1Timeline {
-		testPod1.OffsetTimeline().Put(watermark)
-	}
-	for _, watermark := range pod2Timeline {
-		testPod2.OffsetTimeline().Put(watermark)
-=======
 		testPod0.GetOffsetTimeline().Put(watermark)
 	}
 	for _, watermark := range pod1Timeline {
@@ -315,7 +280,6 @@
 	}
 	for _, watermark := range pod2Timeline {
 		testPod2.GetOffsetTimeline().Put(watermark)
->>>>>>> 1791d3b3
 	}
 	processorManager1.AddProcessor("testPod0", testPod0)
 	processorManager1.AddProcessor("testPod1", testPod1)
@@ -413,15 +377,6 @@
 	)
 
 	for _, watermark := range pod0Timeline {
-<<<<<<< HEAD
-		testPod0.OffsetTimeline().Put(watermark)
-	}
-	for _, watermark := range pod1Timeline {
-		testPod1.OffsetTimeline().Put(watermark)
-	}
-	for _, watermark := range pod2Timeline {
-		testPod2.OffsetTimeline().Put(watermark)
-=======
 		testPod0.GetOffsetTimeline().Put(watermark)
 	}
 	for _, watermark := range pod1Timeline {
@@ -429,7 +384,6 @@
 	}
 	for _, watermark := range pod2Timeline {
 		testPod2.GetOffsetTimeline().Put(watermark)
->>>>>>> 1791d3b3
 	}
 	processorManager1.AddProcessor("testPod0", testPod0)
 	processorManager1.AddProcessor("testPod1", testPod1)
@@ -465,15 +419,6 @@
 	)
 
 	for _, watermark := range pod0Timeline {
-<<<<<<< HEAD
-		testPod0.OffsetTimeline().Put(watermark)
-	}
-	for _, watermark := range pod1Timeline {
-		testPod1.OffsetTimeline().Put(watermark)
-	}
-	for _, watermark := range pod2Timeline {
-		testPod2.OffsetTimeline().Put(watermark)
-=======
 		testPod0.GetOffsetTimeline().Put(watermark)
 	}
 	for _, watermark := range pod1Timeline {
@@ -481,7 +426,6 @@
 	}
 	for _, watermark := range pod2Timeline {
 		testPod2.GetOffsetTimeline().Put(watermark)
->>>>>>> 1791d3b3
 	}
 	processorManager1.AddProcessor("testPod0", testPod0)
 	processorManager1.AddProcessor("testPod1", testPod1)
@@ -517,14 +461,13 @@
 	)
 
 	for _, watermark := range pod0Timeline {
-<<<<<<< HEAD
-		testPod0.OffsetTimeline().Put(watermark)
+		testPod0.GetOffsetTimeline().Put(watermark)
 	}
 	for _, watermark := range pod1Timeline {
-		testPod1.OffsetTimeline().Put(watermark)
+		testPod1.GetOffsetTimeline().Put(watermark)
 	}
 	for _, watermark := range pod2Timeline {
-		testPod2.OffsetTimeline().Put(watermark)
+		testPod2.GetOffsetTimeline().Put(watermark)
 	}
 	processorManager1.AddProcessor("testPod0", testPod0)
 	processorManager1.AddProcessor("testPod1", testPod1)
@@ -564,54 +507,6 @@
 		testOffset   int64 = 100
 		wg           sync.WaitGroup
 	)
-=======
-		testPod0.GetOffsetTimeline().Put(watermark)
-	}
-	for _, watermark := range pod1Timeline {
-		testPod1.GetOffsetTimeline().Put(watermark)
-	}
-	for _, watermark := range pod2Timeline {
-		testPod2.GetOffsetTimeline().Put(watermark)
-	}
-	processorManager1.AddProcessor("testPod0", testPod0)
-	processorManager1.AddProcessor("testPod1", testPod1)
-	processorManager1.AddProcessor("testPod2", testPod2)
-}
-
-func getHeadWMBTest4(ctx context.Context, processorManager1 *processor.ProcessorManager) {
-	var (
-		testPod0 = processor.NewProcessorToFetch(ctx, processor.NewProcessorEntity("testPod1"), 5)
-		testPod1 = processor.NewProcessorToFetch(ctx, processor.NewProcessorEntity("testPod2"), 5)
-		testPod2 = processor.NewProcessorToFetch(ctx, processor.NewProcessorEntity("testPod3"), 5)
-	)
-	processorManager1.AddProcessor("testPod0", testPod0)
-	processorManager1.AddProcessor("testPod1", testPod1)
-	processorManager1.AddProcessor("testPod2", testPod2)
-}
-
-func otValueToBytes(offset int64, watermark int64, idle bool) ([]byte, error) {
-	otValue := wmb.WMB{
-		Offset:    offset,
-		Watermark: watermark,
-		Idle:      idle,
-	}
-	otValueByte, err := otValue.EncodeToBytes()
-	return otValueByte, err
-}
-
-// end to end test for fetcher using inmem store
-func TestFetcherWithSameOTBucket_InMem(t *testing.T) {
-	var (
-		err          error
-		pipelineName       = "testFetch"
-		keyspace           = "fetcherTest"
-		hbBucketName       = keyspace + "_PROCESSORS"
-		otBucketName       = keyspace + "_OT"
-		epoch        int64 = 1651161600000
-		testOffset   int64 = 100
-		wg           sync.WaitGroup
-	)
->>>>>>> 1791d3b3
 	ctx, cancel := context.WithTimeout(context.Background(), time.Minute)
 	defer cancel()
 	hbStore, hbWatcherCh, err := inmem.NewKVInMemKVStore(ctx, pipelineName, hbBucketName)
@@ -743,13 +638,8 @@
 	p1 := processorManager.GetProcessor("p1")
 	assert.NotNil(t, p1)
 	assert.True(t, p1.IsActive())
-<<<<<<< HEAD
-	assert.NotNil(t, p1.OffsetTimeline())
-	assert.Equal(t, int64(-1), p1.OffsetTimeline().GetHeadOffset())
-=======
 	assert.NotNil(t, p1.GetOffsetTimeline())
 	assert.Equal(t, int64(-1), p1.GetOffsetTimeline().GetHeadOffset())
->>>>>>> 1791d3b3
 
 	// publish a new watermark 101
 	otValueByte, err = otValueToBytes(testOffset+1, epoch, false)
@@ -798,11 +688,7 @@
 	}
 
 	// added 101 in the previous steps for p1, so the head should be 101 after resume
-<<<<<<< HEAD
-	assert.Equal(t, int64(101), p1.OffsetTimeline().GetHeadOffset())
-=======
 	assert.Equal(t, int64(101), p1.GetOffsetTimeline().GetHeadOffset())
->>>>>>> 1791d3b3
 	wg.Wait()
 	cancel()
 }
@@ -944,19 +830,11 @@
 		}
 	}
 
-<<<<<<< HEAD
-	for allProcessors["p1"].OffsetTimeline().Dump() != "[1651161600300:102] -> [1651161600200:101] -> [-1:-1] -> [-1:-1] -> [-1:-1] -> [-1:-1] -> [-1:-1] -> [-1:-1] -> [-1:-1] -> [-1:-1]" {
-		select {
-		case <-ctx.Done():
-			if ctx.Err() == context.DeadlineExceeded {
-				t.Fatalf("expected p1 has the offset timeline [1651161600300:102] -> [1651161600200:101] -> [-1:-1]..., got %s: %s", allProcessors["p1"].OffsetTimeline().Dump(), ctx.Err())
-=======
 	for allProcessors["p1"].GetOffsetTimeline().Dump() != "[1651161600300:102] -> [1651161600200:101] -> [-1:-1] -> [-1:-1] -> [-1:-1] -> [-1:-1] -> [-1:-1] -> [-1:-1] -> [-1:-1] -> [-1:-1]" {
 		select {
 		case <-ctx.Done():
 			if ctx.Err() == context.DeadlineExceeded {
 				t.Fatalf("expected p1 has the offset timeline [1651161600300:102] -> [1651161600200:101] -> [-1:-1]..., got %s: %s", allProcessors["p1"].GetOffsetTimeline().Dump(), ctx.Err())
->>>>>>> 1791d3b3
 			}
 		default:
 			time.Sleep(1 * time.Millisecond)
@@ -1033,13 +911,8 @@
 	p1 := processorManager.GetProcessor("p1")
 	assert.NotNil(t, p1)
 	assert.True(t, p1.IsActive())
-<<<<<<< HEAD
-	assert.NotNil(t, p1.OffsetTimeline())
-	assert.Equal(t, int64(-1), p1.OffsetTimeline().GetHeadOffset())
-=======
 	assert.NotNil(t, p1.GetOffsetTimeline())
 	assert.Equal(t, int64(-1), p1.GetOffsetTimeline().GetHeadOffset())
->>>>>>> 1791d3b3
 
 	// publish a new watermark 103
 	otValueByte, err = otValueToBytes(testOffset+3, epoch+500, false)
@@ -1086,15 +959,6 @@
 	}
 
 	// added 103 in the previous steps for p1, so the head should be 103 after resume
-<<<<<<< HEAD
-	assert.Equal(t, int64(103), p1.OffsetTimeline().GetHeadOffset())
-
-	for allProcessors["p1"].OffsetTimeline().Dump() != "[1651161660500:103] -> [-1:-1] -> [-1:-1] -> [-1:-1] -> [-1:-1] -> [-1:-1] -> [-1:-1] -> [-1:-1] -> [-1:-1] -> [-1:-1]" {
-		select {
-		case <-ctx.Done():
-			if ctx.Err() == context.DeadlineExceeded {
-				t.Fatalf("expected p1 has the offset timeline [1651161660500:103] -> [-1:-1] -> [-1:-1] -> [-1:-1]..., got %s: %s", allProcessors["p1"].OffsetTimeline().Dump(), ctx.Err())
-=======
 	assert.Equal(t, int64(103), p1.GetOffsetTimeline().GetHeadOffset())
 
 	for allProcessors["p1"].GetOffsetTimeline().Dump() != "[1651161660500:103] -> [-1:-1] -> [-1:-1] -> [-1:-1] -> [-1:-1] -> [-1:-1] -> [-1:-1] -> [-1:-1] -> [-1:-1] -> [-1:-1]" {
@@ -1102,7 +966,6 @@
 		case <-ctx.Done():
 			if ctx.Err() == context.DeadlineExceeded {
 				t.Fatalf("expected p1 has the offset timeline [1651161660500:103] -> [-1:-1] -> [-1:-1] -> [-1:-1]..., got %s: %s", allProcessors["p1"].GetOffsetTimeline().Dump(), ctx.Err())
->>>>>>> 1791d3b3
 			}
 		default:
 			time.Sleep(1 * time.Millisecond)
@@ -1117,19 +980,11 @@
 	assert.NoError(t, err)
 
 	// p1 should get the head offset watermark from p2
-<<<<<<< HEAD
-	for allProcessors["p1"].OffsetTimeline().Dump() != "[IDLE 1651161660600:106] -> [1651161660500:103] -> [-1:-1] -> [-1:-1] -> [-1:-1] -> [-1:-1] -> [-1:-1] -> [-1:-1] -> [-1:-1] -> [-1:-1]" {
-		select {
-		case <-ctx.Done():
-			if ctx.Err() == context.DeadlineExceeded {
-				t.Fatalf("expected p1 has the offset timeline [IDLE 1651161660600:106] -> [1651161660500:103] -> [-1:-1] -> [-1:-1]..., got %s: %s", allProcessors["p1"].OffsetTimeline().Dump(), ctx.Err())
-=======
 	for allProcessors["p1"].GetOffsetTimeline().Dump() != "[IDLE 1651161660600:106] -> [1651161660500:103] -> [-1:-1] -> [-1:-1] -> [-1:-1] -> [-1:-1] -> [-1:-1] -> [-1:-1] -> [-1:-1] -> [-1:-1]" {
 		select {
 		case <-ctx.Done():
 			if ctx.Err() == context.DeadlineExceeded {
 				t.Fatalf("expected p1 has the offset timeline [IDLE 1651161660600:106] -> [1651161660500:103] -> [-1:-1] -> [-1:-1]..., got %s: %s", allProcessors["p1"].GetOffsetTimeline().Dump(), ctx.Err())
->>>>>>> 1791d3b3
 			}
 		default:
 			time.Sleep(1 * time.Millisecond)
@@ -1144,19 +999,11 @@
 	assert.NoError(t, err)
 
 	// p1 should get the head offset watermark from p2
-<<<<<<< HEAD
-	for allProcessors["p1"].OffsetTimeline().Dump() != "[IDLE 1651161660700:107] -> [IDLE 1651161660600:106] -> [1651161660500:103] -> [-1:-1] -> [-1:-1] -> [-1:-1] -> [-1:-1] -> [-1:-1] -> [-1:-1] -> [-1:-1]" {
-		select {
-		case <-ctx.Done():
-			if ctx.Err() == context.DeadlineExceeded {
-				t.Fatalf("[IDLE 1651161660700:107] -> [IDLE 1651161660600:106] -> [1651161660500:103] -> ..., got %s: %s", allProcessors["p1"].OffsetTimeline().Dump(), ctx.Err())
-=======
 	for allProcessors["p1"].GetOffsetTimeline().Dump() != "[IDLE 1651161660700:107] -> [IDLE 1651161660600:106] -> [1651161660500:103] -> [-1:-1] -> [-1:-1] -> [-1:-1] -> [-1:-1] -> [-1:-1] -> [-1:-1] -> [-1:-1]" {
 		select {
 		case <-ctx.Done():
 			if ctx.Err() == context.DeadlineExceeded {
 				t.Fatalf("[IDLE 1651161660700:107] -> [IDLE 1651161660600:106] -> [1651161660500:103] -> ..., got %s: %s", allProcessors["p1"].GetOffsetTimeline().Dump(), ctx.Err())
->>>>>>> 1791d3b3
 			}
 		default:
 			time.Sleep(1 * time.Millisecond)
