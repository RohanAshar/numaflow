--- conflicted
+++ resolved
@@ -73,25 +73,15 @@
 	var allProcessors = e.processorManager.GetAllProcessors()
 	for _, p := range allProcessors {
 		debugString.WriteString(fmt.Sprintf("[Processor: %v] \n", p))
-<<<<<<< HEAD
-		var t = p.OffsetTimeline().GetEventTime(inputOffset)
-=======
 		var t = p.GetOffsetTimeline().GetEventTime(inputOffset)
->>>>>>> 1791d3b3
 		if t == -1 { // watermark cannot be computed, perhaps a new processing unit was added or offset fell off the timeline
 			epoch = t
 		} else if t < epoch {
 			epoch = t
 		}
-<<<<<<< HEAD
-		if p.IsDeleted() && (offset > p.OffsetTimeline().GetHeadOffset()) {
-			// if the pod is not active and the current offset is ahead of all offsets in Timeline
-			e.processorManager.DeleteProcessor(p.Entity().GetName())
-=======
 		if p.IsDeleted() && (offset > p.GetOffsetTimeline().GetHeadOffset()) {
 			// if the pod is not active and the current offset is ahead of all offsets in Timeline
 			e.processorManager.DeleteProcessor(p.GetEntity().GetName())
->>>>>>> 1791d3b3
 		}
 	}
 	// if there are no processors
@@ -118,11 +108,7 @@
 		if !p.IsActive() {
 			continue
 		}
-<<<<<<< HEAD
-		var w = p.OffsetTimeline().GetHeadWMB()
-=======
 		var w = p.GetOffsetTimeline().GetHeadWMB()
->>>>>>> 1791d3b3
 		e.log.Debugf("Processor: %v (headOffset:%d) (headWatermark:%d) (headIdle:%t)", p, w.Offset, w.Watermark, w.Idle)
 		debugString.WriteString(fmt.Sprintf("[Processor:%v] (headOffset:%d) (headWatermark:%d) (headIdle:%t) \n", p, w.Offset, w.Watermark, w.Idle))
 		if w.Offset != -1 {
@@ -157,11 +143,7 @@
 			continue
 		}
 		// we only consider the latest wmb in the offset timeline
-<<<<<<< HEAD
-		var curHeadWMB = p.OffsetTimeline().GetHeadWMB()
-=======
 		var curHeadWMB = p.GetOffsetTimeline().GetHeadWMB()
->>>>>>> 1791d3b3
 		if !curHeadWMB.Idle {
 			e.log.Debugf("[%s] GetHeadWMB finds an active head wmb for offset, return early", e.bufferName)
 			return wmb.WMB{}
