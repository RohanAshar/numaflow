/*
Copyright 2022 The Numaproj Authors.

Licensed under the Apache License, Version 2.0 (the "License");
you may not use this file except in compliance with the License.
You may obtain a copy of the License at

    http://www.apache.org/licenses/LICENSE-2.0

Unless required by applicable law or agreed to in writing, software
distributed under the License is distributed on an "AS IS" BASIS,
WITHOUT WARRANTIES OR CONDITIONS OF ANY KIND, either express or implied.
See the License for the specific language governing permissions and
limitations under the License.
*/

// package publish contains the logic to publish watermark. It exposes the `Publisher` interface.
// which has the methods to publish watermark. It also publishes the heartbeat for the processor entity.
// The heartbeat will be used to detect the processor is alive or not. It also has the method to
// publish Idle watermark if the processor is idle.

package publish

import (
	"context"
	"fmt"
	"io"
	"sync"
	"time"

	"go.uber.org/zap"

	"github.com/numaproj/numaflow/pkg/isb"
	"github.com/numaproj/numaflow/pkg/shared/logging"
	"github.com/numaproj/numaflow/pkg/watermark/processor"
	"github.com/numaproj/numaflow/pkg/watermark/store"
	"github.com/numaproj/numaflow/pkg/watermark/wmb"
)

// Publisher interface defines how to publish Watermark for a ProcessorEntitier.
type Publisher interface {
	io.Closer
	// PublishWatermark publishes the watermark.
	PublishWatermark(wmb.Watermark, isb.Offset)
	// PublishIdleWatermark publishes the idle watermark.
	PublishIdleWatermark(wm wmb.Watermark, o isb.Offset)
	// GetLatestWatermark returns the latest published watermark.
	GetLatestWatermark() wmb.Watermark
}

// publish publishes the watermark for a processor entity.
type publish struct {
	ctx    context.Context
	entity processor.ProcessorEntitier
	// heartbeatStore uses second as the time unit for the value
	heartbeatStore store.WatermarkKVStorer
	// osStore uses millisecond as the time unit for the value
	otStore       store.WatermarkKVStorer
	log           *zap.SugaredLogger
	headWatermark wmb.Watermark
	headWMLock    sync.RWMutex
	opts          *publishOptions
}

// NewPublish returns `Publish`.
func NewPublish(ctx context.Context, processorEntity processor.ProcessorEntitier, watermarkStores store.WatermarkStorer, inputOpts ...PublishOption) Publisher {
	log := logging.FromContext(ctx).With("entityID", processorEntity.GetName()).
		With("otStore", watermarkStores.OffsetTimelineStore().GetStoreName()).
		With("hbStore", watermarkStores.HeartbeatStore().GetStoreName())
	log.Info("Creating a new watermark publisher")
	opts := &publishOptions{
		autoRefreshHeartbeat: true,
		podHeartbeatRate:     5,
		isSource:             false,
		delay:                0,
<<<<<<< HEAD
		isReduce:             false,
=======
>>>>>>> 1791d3b3
		toVertexPartition:    0,
	}
	for _, opt := range inputOpts {
		opt(opts)
	}

	p := &publish{
		ctx:            ctx,
		entity:         processorEntity,
		heartbeatStore: watermarkStores.HeartbeatStore(),
		otStore:        watermarkStores.OffsetTimelineStore(),
		log:            log,
		opts:           opts,
	}

	p.initialSetup()

	if opts.autoRefreshHeartbeat {
		go p.publishHeartbeat()
	}
	return p
}

// GetHeadWM gets the p.headWatermark field.
func (p *publish) GetHeadWM() wmb.Watermark {
	p.headWMLock.RLock()
	defer p.headWMLock.RUnlock()
	return p.headWatermark
}

// SetHeadWM sets the p.headWatermark field using the given wm.
func (p *publish) SetHeadWM(wm wmb.Watermark) {
	p.headWMLock.Lock()
	defer p.headWMLock.Unlock()
	p.headWatermark = wm
}

// initialSetup inserts the default values as the ProcessorEntitier starts emitting watermarks.
func (p *publish) initialSetup() {
	p.SetHeadWM(p.loadLatestFromStore())
}

// PublishWatermark publishes watermark and will retry until it can succeed. It will not publish if the new-watermark
// is less than the current head watermark.
func (p *publish) PublishWatermark(wm wmb.Watermark, offset isb.Offset) {
	validWM, skipWM := p.validateWatermark(wm)
	if skipWM {
		return
	}

	var key = p.entity.GetName()

	// build value
	var seq int64
	if p.opts.isSource || p.opts.isSink {
		// For source and sink publisher, we don't care about the offset, also the sequence of the offset might not be integer.
		seq = time.Now().UnixNano()
	} else {
		seq, _ = offset.Sequence()
	}
	var otValue = wmb.WMB{
		Offset:    seq,
		Watermark: validWM.UnixMilli(),
		Partition: p.opts.toVertexPartition,
	}
<<<<<<< HEAD
	if p.opts.isReduce {
		otValue.Partition = p.opts.toVertexPartition
	}
=======

>>>>>>> 1791d3b3
	value, err := otValue.EncodeToBytes()
	if err != nil {
		p.log.Errorw("Unable to publish watermark", zap.String("HB", p.heartbeatStore.GetStoreName()), zap.String("OT", p.otStore.GetStoreName()), zap.String("key", key), zap.Error(err))
	}

	for {
		err := p.otStore.PutKV(p.ctx, key, value)
		if err != nil {
			p.log.Errorw("Unable to publish watermark", zap.String("HB", p.heartbeatStore.GetStoreName()), zap.String("OT", p.otStore.GetStoreName()), zap.String("key", key), zap.Error(err))
			// TODO: better exponential backoff
			time.Sleep(time.Millisecond * 250)
		} else {
			p.log.Debugw("New watermark published with offset", zap.Int64("head", p.GetHeadWM().UnixMilli()), zap.Int64("new", validWM.UnixMilli()), zap.Int64("offset", seq))
			break
		}
	}
}

// validateWatermark checks if the new watermark is greater than the head watermark, return true if yes,
// otherwise, return false
func (p *publish) validateWatermark(wm wmb.Watermark) (wmb.Watermark, bool) {
	if p.opts.isSource && p.opts.delay.Nanoseconds() > 0 && !time.Time(wm).IsZero() {
		wm = wmb.Watermark(time.Time(wm).Add(-p.opts.delay))
	}
	// update p.headWatermark only if wm > p.headWatermark
	headWM := p.GetHeadWM()
	if wm.After(time.Time(headWM)) {
		p.log.Debugw("New watermark is updated for the head watermark", zap.String("head", headWM.String()), zap.String("new", wm.String()))
		p.SetHeadWM(wm)
	} else if wm.Before(time.Time(headWM)) {
		p.log.Warnw("Skip publishing the new watermark because it's older than the current watermark", zap.String("entity", p.entity.GetName()), zap.Int64("head", headWM.UnixMilli()), zap.Int64("new", wm.UnixMilli()))
		return wmb.Watermark{}, true
	} else {
		p.log.Debugw("Skip publishing the new watermark because it's the same as the current watermark", zap.String("entity", p.entity.GetName()), zap.Int64("head", headWM.UnixMilli()), zap.Int64("new", wm.UnixMilli()))
		return wmb.Watermark{}, true
	}
	return wm, false
}

// PublishIdleWatermark publishes the idle watermark and will retry until it can succeed.
// TODO: merge with PublishWatermark
func (p *publish) PublishIdleWatermark(wm wmb.Watermark, offset isb.Offset) {
	var key = p.entity.GetName()
	validWM, skipWM := p.validateWatermark(wm)
	if skipWM {
		return
	}
	// build value
	var seq int64
	if p.opts.isSource || p.opts.isSink {
		// for source and sink publisher, we don't care about the offset, also the sequence of the offset might not be integer.
		seq = time.Now().UnixNano()
	} else {
		seq, _ = offset.Sequence()
	}
	var otValue = wmb.WMB{
		Offset:    seq,
		Watermark: validWM.UnixMilli(),
		Idle:      true,
		Partition: p.opts.toVertexPartition,
	}
<<<<<<< HEAD
	// for reduce, set the partition
	if p.opts.isReduce {
		otValue.Partition = p.opts.toVertexPartition
	}
=======

>>>>>>> 1791d3b3
	value, err := otValue.EncodeToBytes()
	if err != nil {
		p.log.Errorw("Unable to publish idle watermark", zap.String("HB", p.heartbeatStore.GetStoreName()), zap.String("OT", p.otStore.GetStoreName()), zap.String("key", key), zap.Error(err))
	}

	for {
		err := p.otStore.PutKV(p.ctx, key, value)
		if err != nil {
			p.log.Errorw("Unable to publish idle watermark", zap.String("HB", p.heartbeatStore.GetStoreName()), zap.String("OT", p.otStore.GetStoreName()), zap.String("key", key), zap.Error(err))
			// TODO: better exponential backoff
			time.Sleep(time.Millisecond * 250)
		} else {
			p.log.Debugw("New idle watermark published", zap.String("HB", p.heartbeatStore.GetStoreName()), zap.String("OT", p.otStore.GetStoreName()), zap.String("key", key), zap.Int64("offset", seq), zap.Int64("watermark", validWM.UnixMilli()))
			break
		}
	}
}

// loadLatestFromStore loads the latest watermark stored in the watermark store.
// TODO: how to repopulate if the processing unit is down for a really long time?
func (p *publish) loadLatestFromStore() wmb.Watermark {
	var (
		timeWatermark = time.UnixMilli(-1)
		key           = p.entity.GetName()
	)
	byteValue, err := p.otStore.GetValue(p.ctx, key)
	// could happen during boot up
	if err != nil {
		p.log.Warnw("Unable to load latest watermark from wmb store (failed to get value from wmb store)", zap.String("OT", p.otStore.GetStoreName()), zap.String("processorEntity", p.entity.GetName()), zap.Error(err))
		return wmb.Watermark(timeWatermark)
	}
	otValue, err := wmb.DecodeToWMB(byteValue)
	if err != nil {
		p.log.Errorw("Unable to load latest watermark from wmb store (failed to decode wmb value)", zap.String("OT", p.otStore.GetStoreName()), zap.String("processorEntity", p.entity.GetName()), zap.Error(err))
		return wmb.Watermark(timeWatermark)
	}
	timeWatermark = time.UnixMilli(otValue.Watermark)
	return wmb.Watermark(timeWatermark)
}

// GetLatestWatermark returns the latest watermark for that processor.
func (p *publish) GetLatestWatermark() wmb.Watermark {
	return p.GetHeadWM()
}

func (p *publish) publishHeartbeat() {
	ticker := time.NewTicker(time.Second * time.Duration(p.opts.podHeartbeatRate))
	defer ticker.Stop()
	p.log.Infow("Publishing Heartbeat ticker started")
	for {
		select {
		case <-p.ctx.Done():
			return
		case <-ticker.C:
			err := p.heartbeatStore.PutKV(p.ctx, p.entity.GetName(), []byte(fmt.Sprintf("%d", time.Now().Unix())))
			if err != nil {
				p.log.Errorw("Put to bucket failed", zap.String("bucket", p.heartbeatStore.GetStoreName()), zap.Error(err))
			}
		}
	}
}

// Close stops the publisher and cleans up the data associated with key.
func (p *publish) Close() error {
	p.log.Info("Closing watermark publisher")
	defer func() {
		if p.otStore != nil {
			p.otStore.Close()
		}
		if p.heartbeatStore != nil {
			p.heartbeatStore.Close()
		}
	}()
	// TODO: cleanup after processor dies
	//   - delete the Offset-Timeline bucket
	//   - remove itself from heartbeat bucket

	// clean up heartbeat bucket
	if err := p.heartbeatStore.DeleteKey(p.ctx, p.entity.GetName()); err != nil {
		p.log.Errorw("Failed to delete the key in the heartbeat bucket", zap.String("bucket", p.heartbeatStore.GetStoreName()), zap.String("key", p.entity.GetName()), zap.Error(err))
		return err
	}
	return nil
}<|MERGE_RESOLUTION|>--- conflicted
+++ resolved
@@ -73,10 +73,6 @@
 		podHeartbeatRate:     5,
 		isSource:             false,
 		delay:                0,
-<<<<<<< HEAD
-		isReduce:             false,
-=======
->>>>>>> 1791d3b3
 		toVertexPartition:    0,
 	}
 	for _, opt := range inputOpts {
@@ -142,13 +138,6 @@
 		Watermark: validWM.UnixMilli(),
 		Partition: p.opts.toVertexPartition,
 	}
-<<<<<<< HEAD
-	if p.opts.isReduce {
-		otValue.Partition = p.opts.toVertexPartition
-	}
-=======
-
->>>>>>> 1791d3b3
 	value, err := otValue.EncodeToBytes()
 	if err != nil {
 		p.log.Errorw("Unable to publish watermark", zap.String("HB", p.heartbeatStore.GetStoreName()), zap.String("OT", p.otStore.GetStoreName()), zap.String("key", key), zap.Error(err))
@@ -210,14 +199,6 @@
 		Idle:      true,
 		Partition: p.opts.toVertexPartition,
 	}
-<<<<<<< HEAD
-	// for reduce, set the partition
-	if p.opts.isReduce {
-		otValue.Partition = p.opts.toVertexPartition
-	}
-=======
-
->>>>>>> 1791d3b3
 	value, err := otValue.EncodeToBytes()
 	if err != nil {
 		p.log.Errorw("Unable to publish idle watermark", zap.String("HB", p.heartbeatStore.GetStoreName()), zap.String("OT", p.otStore.GetStoreName()), zap.String("key", key), zap.Error(err))
