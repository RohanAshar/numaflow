--- conflicted
+++ resolved
@@ -93,6 +93,7 @@
 					} else {
 						vType = "non_reduce"
 					}
+					println("max replicas - ", v.Scale.GetMaxReplicas(), " v name - ", v.Name, " v type - ", vType)
 					for i := 0; i < int(v.Scale.GetMaxReplicas()); i++ {
 						podName := fmt.Sprintf("%s-%s-%d", pt.pipeline.Name, v.Name, i)
 						// podKey is used as a unique identifier for the pod, it is used by worker to determine the count of processed messages of the pod.
@@ -133,16 +134,10 @@
 		// it truly means the pod doesn't exist.
 		// in reality, we can imagine that a pod can be active but the Head request times out for some reason and returns an incorrect false,
 		// if we ever observe such case, we can think about adding retry here.
-<<<<<<< HEAD
-		pt.log.Infof("Pod is not active error, %s, error - %s", podName, err.Error())
+		pt.log.Infof("Failed to check if pod %s is active: %v", podName, err)
 		return false
 	}
-	pt.log.Infof("Pod is active, %s", podName)
-=======
-		pt.log.Debugf("Failed to check if pod %s is active: %v", podName, err)
-		return false
-	}
+	pt.log.Infof("Successfully checked if pod %s is active: %v", podName, resp.StatusCode)
 	_ = resp.Body.Close()
->>>>>>> b660b6d9
 	return true
 }